# Build configuration for anaconda

package:
  name: mosaicml
<<<<<<< HEAD
  version: "0.8.2"
=======
  version: "{{ load_setup_py_data().get('version') }}"
>>>>>>> 5bc07ce8

source:
  git_url: ./

build:
  number: 0
  noarch: python
  entry_points:
    - composer = composer.cli.launcher:main
  script: python setup.py install --single-version-externally-managed --record=record.txt

requirements:
  host:
    - python >=3.7
    - setuptools
    - git
  run:
    - python >=3.7,<4
    - pyyaml >=6.0,<7
    - pytorch >=1.10,<2
    - torch-optimizer >=0.1.0,<0.2
    - torchmetrics >=0.7.0,<0.8
    - torchvision >=0.9.0 # torchvision has strict pytorch requirements
    - tqdm >=4.62.3,<5
    - yahp >=0.1.3,<2
    - requests >=2.26.0,<3
    - numpy >=1.21.5,<1.23.0
    - psutil >=5.8.0,<6
    - coolname >=1.1.0,<2
    - py-cpuinfo>=8.0.0,<9
    - packaging >=21.3.0,<22
    - importlib-metadata >=4.11.0,<5
  run_constrained:
    - wandb >=0.12.17,<0.13
    - monai >=0.8.0,<0.9
    - scikit-learn >=1.0.1,<2
    # - timm >=0.5.4 # This timm version is not available on conda
    - transformers >=4.11,<5
    - datasets >=1.14,<2
    - pycocotools >=2.0.4,<3
    - boto3 >=1.21.45,<2
    - apache-libcloud >=3.5.1,<4
    - paramiko>=2.11.0,<3
    - tensorboard>=2.9.1,<3.0.0
    - tabulate ==0.8.9  # for auto-generating tables

test:
  requires:
    - fasteners ==0.17.3,<0.18
    - pytest >=7.1.0,<8
    - toml >=0.10.2,<0.11
    - ipython >=8.4.0,<9
    - ipykernel ==6.13.1,<7
    - jupyter >=1.0.0,<2
    - testbook >=0.4.2,<0.5
    # Including all run_constrained requirements in the test requirements, so those tests will not be import-skipped
    - pip # Required for dependencies not available on conda
    - wandb >=0.12.17,<0.13
    - monai >=0.8.0,<0.9
    - scikit-learn >=1.0.1,<2
    - transformers >=4.11,<5
    - datasets >=1.14,<2
    - pycocotools >=2.0.4,<3
    - boto3 >=1.21.45,<2
    - apache-libcloud>=3.5.1,<4
    - paramiko>=2.11.0,<3
    - cpuonly >=2.0,<3
    - moto >=3.1.12,<3.2
    - cryptography >=37.0.2,<38
    - tensorboard>=2.9.1,<3.0.0
    # - mock-ssh-server >=0.9.1,<1 # mock-ssh-server is not available on conda; installing with pip
    - tabulate ==0.8.9  # for auto-generating tables
    - pytest-httpserver>=1.0.4,<1.1

  files:
    - "**/composer/**"
    - "**/tests/**"
    - "**/examples/**"
    - "**/pyproject.toml"
    - "**/Makefile"
  imports:
    - composer
    - tests
  commands:
    # deepspeed, codeblocks, and mock-ssh-server are not available on conda, and timm has a conda version conflict
    - pip install 'deepspeed>=0.5.5' 'timm>=0.5.4' 'pytest_codeblocks==0.16.1' 'mock-ssh-server>=0.9.1,<1'
    - make test EXTRA_ARGS="-v -m 'not gpu and not vision and not daily and not remote'"
    - make test-dist WORLD_SIZE=2 EXTRA_ARGS="-v -m 'not gpu and not vision and not daily and not remote'"

about:
  home: https://www.mosaicml.com
  license: Apache 2.0
  license_file: LICENSE
  summary: "composing methods for ML training efficiency"
  dev_url: https://github.com/mosaicml/composer
  doc_url: https://docs.mosaicml.com<|MERGE_RESOLUTION|>--- conflicted
+++ resolved
@@ -2,11 +2,7 @@
 
 package:
   name: mosaicml
-<<<<<<< HEAD
-  version: "0.8.2"
-=======
   version: "{{ load_setup_py_data().get('version') }}"
->>>>>>> 5bc07ce8
 
 source:
   git_url: ./
