--- conflicted
+++ resolved
@@ -14,11 +14,7 @@
 
 from __future__ import annotations
 
-<<<<<<< HEAD
-from typing import TYPE_CHECKING, Dict, Iterable, Iterator, List, Optional, Sequence, Union
-=======
 from typing import Any, Dict, List, Union
->>>>>>> f5f02ed8
 
 import torch
 import torch.utils.data
@@ -45,60 +41,6 @@
     pass
 
 
-<<<<<<< HEAD
-class DataLoader(Protocol):
-    """Protocol for custom DataLoaders compatible with
-    :class:`torch.utils.data.DataLoader`.
-
-    Attributes:
-        dataset (Dataset): Dataset from which to load the data.
-        batch_size (int, optional): How many samples per batch to load for a
-            single device (default: ``1``).
-        num_workers (int): How many subprocesses to use for data loading.
-            ``0`` means that the data will be loaded in the main process.
-        pin_memory (bool): If ``True``, the data loader will copy Tensors
-            into CUDA pinned memory before returning them.
-        drop_last (bool): If ``len(dataset)`` is not evenly
-            divisible by :attr:`batch_size`, whether the last batch is
-            dropped (if True) or truncated (if False).
-        timeout (float): The timeout for collecting a batch from workers.
-        sampler (torch.utils.data.Sampler[int]): The dataloader sampler.
-        prefetch_factor (int): Number of samples loaded in advance by each
-            worker. ``2`` means there will be a total of
-            2 * :attr:`num_workers` samples prefetched across all workers.
-    """
-
-    dataset: Dataset
-    batch_size: Optional[int]
-    num_workers: int
-    pin_memory: bool
-    drop_last: bool
-    timeout: float
-    sampler: Union[torch.utils.data.Sampler[int], Iterable[int]]
-    prefetch_factor: int
-
-    def __iter__(self) -> Iterator[Batch]:
-        """Iterates over the dataset.
-
-        Yields:
-            Iterator[Batch]: An iterator over batches.
-        """
-        ...
-
-    def __len__(self) -> int:
-        """Returns the number of batches in an epoch.
-
-        Raises:
-            NotImplementedError: Raised if the dataset has unknown length.
-
-        Returns:
-            int: Number of batches in an epoch.
-        """
-        ...
-
-
-=======
->>>>>>> f5f02ed8
 class MemoryFormat(StringEnum):
     """Enum class to represent different memory formats.
 
